# Alias для типа

После нашего отступления о структурах продолжим накидывать каркас приложения.

<<<<<<< HEAD
В `coordinates.py` оставим структуру `dataclass` с параметрами `slots` и `frozen`, потому что не предусматривается изменение координат, которые вернёт нам GPS датчик на ноутбуке.
=======
В `gps_coordinates.py` оставим структуру `dataclass` с параметрами `slots` и `frozen`, потому что не предусматривается изменение координат, которые вернёт нам GPS-датчик на ноутбуке.
>>>>>>> 8dfbc733

```python
from dataclasses import dataclass

@dataclass(slots=True, frozen=True)
class Coordinates:
    longitude: float
    latitude: float

def get_gps_coordinates() -> Coordinates:
    return Coordinates(longitude=10, latitude=20)
```

Возвращаемое значение вставили пока, просто чтобы не ругались проверки в редакторе. Потом напишем реализацию, которая запросит координаты у команды `whereami`, распарсит её результаты и вернёт как результат функции `get_gps_coordinates`.

Составим `weather_api_service.py`:

```python
from coordinates import Coordinates

def get_weather(coordinates: Coordinates):
    """Requests weather in OpenWeather API and returns it"""
    pass
```

Так, какой тип у погоды будет возвращаться? Тут главное не смотреть на формат данных в API-сервисе, потому что сервис и формат данных в нём вторичны, первичны наши потребности. Какие данные нам нужны? Нам нужна температура за бортом, наше место, общая характеристика погоды — ясно/неясно/снег/дождь и т. п., а также мне лично ещё интересно, во сколько сегодня восход солнца и закат солнца. Вот эти данные нам нужны, их пусть функция `get_weather` и возвращает. В каком формате?

Так, ну давайте думать. Просто `tuple`? Точно нет. Вообще есть мнение, что если мы хотим использовать `tuple`, то стоит использовать `NamedTuple`, потому что в нём явно данные будут названы. Поэтому возможно `NamedTuple`.

Просто `dict`? Точно нет. Не будет нормальных проверок в IDE и статическом анализаторе, не будет подсказок, и читателю кода непонятно, что там внутри словаря. `TypedDict`? Лучше, но мне нравится доставать данные как атрибуты класса, а не как ключи словаря. Поэтому `TypedDict` тоже не будем брать.

Может `dataclass`? Можно.

Итого `NamedTuple` или `dataclass`? Оба варианта ок, можно выбрать любой вариант, я, пожалуй, тут выберу `dataclass` с параметрами `frozen` и `slots` просто потому что распаковывать структуру как кортеж нам незачем, а по памяти `dataclass` с такими параметрами даже эффективнее кортежа.

```python
from dataclasses import dataclass
from datetime import datetime
from typing import TypeAlias

from coordinates import Coordinates

Celsius: TypeAlias = int

@dataclass(slots=True, frozen=True)
class Weather:
    temperature: Celsius
    weather_type: str  # Подумаем, как хранить описание погоды
    sunrise: datetime
    sunset: datetime
    city: str

def get_weather(coordinates: Coordinates):
    """Requests weather in OpenWeather API and returns it"""
    pass
```

Обратите внимание, как я обошёлся с температурой. Можно было прописать тип напрямую `int`, но я сделал *alias*, то есть псевдоним, для `int` с названием `Celsius` и теперь понятно, что у нас температура тут будет именно в градусах Цельсия, а не Фаренгейта или Кельвина. Тип `TypeAlias` как раз предназначен для указания таких *алиасов* типов.

Также, если какая-то функция будет принимать на вход или возвращать температуру, то мы тоже укажем для температуры там конкретный тип `Celsius`, а не общий непонятный `int`.<|MERGE_RESOLUTION|>--- conflicted
+++ resolved
@@ -2,11 +2,7 @@
 
 После нашего отступления о структурах продолжим накидывать каркас приложения.
 
-<<<<<<< HEAD
-В `coordinates.py` оставим структуру `dataclass` с параметрами `slots` и `frozen`, потому что не предусматривается изменение координат, которые вернёт нам GPS датчик на ноутбуке.
-=======
-В `gps_coordinates.py` оставим структуру `dataclass` с параметрами `slots` и `frozen`, потому что не предусматривается изменение координат, которые вернёт нам GPS-датчик на ноутбуке.
->>>>>>> 8dfbc733
+В `coordinates.py` оставим структуру `dataclass` с параметрами `slots` и `frozen`, потому что не предусматривается изменение координат, которые вернёт нам GPS-датчик на ноутбуке.
 
 ```python
 from dataclasses import dataclass
