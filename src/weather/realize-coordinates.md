--- conflicted
+++ resolved
@@ -1,10 +1,6 @@
 # Реализация приложения — получение GPS координат
 
-<<<<<<< HEAD
-Реализуем в первую очередь получение GPS координат, `coordinates.py`:
-=======
-Реализуем в первую очередь получение GPS-координат, `get_gps_coordinates.py`:
->>>>>>> 8dfbc733
+Реализуем в первую очередь получение GPS-координат, `coordinates.py`:
 
 ```python
 from dataclasses import dataclass
